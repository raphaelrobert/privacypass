use privacypass::public_tokens::server::OriginKeyStore;
#[path = "../tests/public_memory_stores.rs"]
mod public_memory_stores;

use criterion::{async_executor::FuturesExecutor, Criterion};
use generic_array::ArrayLength;
use tokio::runtime::Runtime;

use privacypass::{auth::authenticate::TokenChallenge, TokenType};

async fn create_public_keypair(
<<<<<<< HEAD
    mut issuer_key_store: public_memory_stores::IssuerMemoryKeyStore,
    mut server: privacypass::public_tokens::server::IssuerServer,
) {
    let _public_key = server
        .create_keypair(&mut issuer_key_store, 1)
        .await
        .unwrap();
=======
    key_store: public_memory_stores::MemoryKeyStore,
    mut server: privacypass::public_tokens::server::Server,
) {
    let _public_key = server.create_keypair(&key_store).await.unwrap();
>>>>>>> ac5547d1
}

async fn issue_public_token_response(
    issuer_key_store: public_memory_stores::IssuerMemoryKeyStore,
    mut server: privacypass::public_tokens::server::IssuerServer,
    token_request: privacypass::public_tokens::TokenRequest,
) -> privacypass::public_tokens::TokenResponse {
    server
        .issue_token_response(&issuer_key_store, token_request)
        .await
        .unwrap()
}

async fn redeem_public_token<Nk: ArrayLength<u8>>(
<<<<<<< HEAD
    mut origin_key_store: public_memory_stores::OriginMemoryKeyStore,
    mut nonce_store: public_memory_stores::MemoryNonceStore,
=======
    key_store: public_memory_stores::MemoryKeyStore,
    nonce_store: public_memory_stores::MemoryNonceStore,
>>>>>>> ac5547d1
    token: privacypass::auth::authorize::Token<Nk>,
    mut origin_server: privacypass::public_tokens::server::OriginServer,
) {
<<<<<<< HEAD
    origin_server
        .redeem_token(&mut origin_key_store, &mut nonce_store, token)
=======
    server
        .redeem_token(&key_store, &nonce_store, token)
>>>>>>> ac5547d1
        .await
        .unwrap();
}

pub fn criterion_public_benchmark(c: &mut Criterion) {
    // Key pair generation
    c.bench_function("PUBLIC SERVER: Generate key pair", move |b| {
        b.to_async(FuturesExecutor).iter_with_setup(
            || {
                let key_store = public_memory_stores::IssuerMemoryKeyStore::default();
                let server = privacypass::public_tokens::server::IssuerServer::new();
                (key_store, server)
            },
            |(key_store, server)| create_public_keypair(key_store, server),
        );
    });

    // Issue token request
    c.bench_function("PUBLIC CLIENT: Issue token request", move |b| {
        b.iter_with_setup(
            || {
<<<<<<< HEAD
                let mut key_store = public_memory_stores::IssuerMemoryKeyStore::default();
                let mut server = privacypass::public_tokens::server::IssuerServer::new();
=======
                let key_store = public_memory_stores::MemoryKeyStore::default();
                let mut server = privacypass::public_tokens::server::Server::new();
>>>>>>> ac5547d1
                let rt = Runtime::new().unwrap();
                let key_pair =
                    rt.block_on(async { server.create_keypair(&key_store).await.unwrap() });
                let client = privacypass::public_tokens::client::Client::new(key_pair.pk);
                let challenge = TokenChallenge::new(
                    TokenType::Public,
                    "example.com",
                    None,
                    &["example.com".to_string()],
                );
                (client, challenge)
            },
            |(mut client, challenge)| {
                client.issue_token_request(&challenge).unwrap();
            },
        );
    });

    // Issue token response
    c.bench_function("PUBLIC SERVER: Issue token response", move |b| {
        b.to_async(FuturesExecutor).iter_with_setup(
            || {
<<<<<<< HEAD
                let mut key_store = public_memory_stores::IssuerMemoryKeyStore::default();
                let mut server = privacypass::public_tokens::server::IssuerServer::new();
=======
                let key_store = public_memory_stores::MemoryKeyStore::default();
                let mut server = privacypass::public_tokens::server::Server::new();
>>>>>>> ac5547d1
                let rt = Runtime::new().unwrap();
                let key_pair =
                    rt.block_on(async { server.create_keypair(&key_store).await.unwrap() });
                let mut client = privacypass::public_tokens::client::Client::new(key_pair.pk);
                let challenge = TokenChallenge::new(
                    TokenType::Public,
                    "example.com",
                    None,
                    &["example.com".to_string()],
                );
                let (token_request, _token_state) = client.issue_token_request(&challenge).unwrap();
                (key_store, server, token_request)
            },
            |(key_store, server, token_request)| {
                issue_public_token_response(key_store, server, token_request)
            },
        );
    });

    // Issue token
    c.bench_function("PUBLIC CLIENT: Issue token", move |b| {
        b.iter_with_setup(
            || {
<<<<<<< HEAD
                let mut key_store = public_memory_stores::IssuerMemoryKeyStore::default();
                let mut server = privacypass::public_tokens::server::IssuerServer::new();
=======
                let key_store = public_memory_stores::MemoryKeyStore::default();
                let mut server = privacypass::public_tokens::server::Server::new();
>>>>>>> ac5547d1
                let rt = Runtime::new().unwrap();
                let key_pair =
                    rt.block_on(async { server.create_keypair(&key_store).await.unwrap() });
                let mut client = privacypass::public_tokens::client::Client::new(key_pair.pk);
                let challenge = TokenChallenge::new(
                    TokenType::Public,
                    "example.com",
                    None,
                    &["example.com".to_string()],
                );
                let (token_request, token_state) = client.issue_token_request(&challenge).unwrap();
                let token_response = rt.block_on(async {
                    server
                        .issue_token_response(&key_store, token_request)
                        .await
                        .unwrap()
                });
                (client, token_response, token_state)
            },
            |(client, token_response, token_state)| {
                client.issue_token(token_response, &token_state).unwrap();
            },
        );
    });

    // Redeem token
    c.bench_function("PUBLIC SERVER: Redeem token", move |b| {
        b.to_async(FuturesExecutor).iter_with_setup(
            || {
<<<<<<< HEAD
                let mut issuer_key_store = public_memory_stores::IssuerMemoryKeyStore::default();
                let mut origin_key_store = public_memory_stores::OriginMemoryKeyStore::default();
=======
                let key_store = public_memory_stores::MemoryKeyStore::default();
>>>>>>> ac5547d1
                let nonce_store = public_memory_stores::MemoryNonceStore::default();
                let mut issuer_server = privacypass::public_tokens::server::IssuerServer::new();
                let origin_server = privacypass::public_tokens::server::OriginServer::new();
                let rt = Runtime::new().unwrap();
<<<<<<< HEAD
                let key_pair = rt.block_on(async {
                    let key_pair = issuer_server
                        .create_keypair(&mut issuer_key_store, 1)
                        .await
                        .unwrap();
                    origin_key_store.insert(1, key_pair.pk.clone()).await;
                    key_pair
                });
                let mut client = privacypass::public_tokens::client::Client::new(1, key_pair.pk);
=======
                let key_pair =
                    rt.block_on(async { server.create_keypair(&key_store).await.unwrap() });
                let mut client = privacypass::public_tokens::client::Client::new(key_pair.pk);
>>>>>>> ac5547d1
                let challenge = TokenChallenge::new(
                    TokenType::Public,
                    "example.com",
                    None,
                    &["example.com".to_string()],
                );
                let (token_request, token_state) = client.issue_token_request(&challenge).unwrap();
                let token_response = rt.block_on(async {
                    issuer_server
                        .issue_token_response(&issuer_key_store, token_request)
                        .await
                        .unwrap()
                });
<<<<<<< HEAD
                let token = client.issue_token(token_response, token_state).unwrap();
                (origin_key_store, nonce_store, token, origin_server)
=======
                let token = client.issue_token(token_response, &token_state).unwrap();
                (key_store, nonce_store, token, server)
>>>>>>> ac5547d1
            },
            |(origin_key_store, nonce_store, token, origin_server)| {
                redeem_public_token(origin_key_store, nonce_store, token, origin_server)
            },
        );
    });
}<|MERGE_RESOLUTION|>--- conflicted
+++ resolved
@@ -9,25 +9,15 @@
 use privacypass::{auth::authenticate::TokenChallenge, TokenType};
 
 async fn create_public_keypair(
-<<<<<<< HEAD
-    mut issuer_key_store: public_memory_stores::IssuerMemoryKeyStore,
-    mut server: privacypass::public_tokens::server::IssuerServer,
-) {
-    let _public_key = server
-        .create_keypair(&mut issuer_key_store, 1)
-        .await
-        .unwrap();
-=======
-    key_store: public_memory_stores::MemoryKeyStore,
-    mut server: privacypass::public_tokens::server::Server,
+    key_store: public_memory_stores::IssuerMemoryKeyStore,
+    server: privacypass::public_tokens::server::IssuerServer,
 ) {
     let _public_key = server.create_keypair(&key_store).await.unwrap();
->>>>>>> ac5547d1
 }
 
 async fn issue_public_token_response(
     issuer_key_store: public_memory_stores::IssuerMemoryKeyStore,
-    mut server: privacypass::public_tokens::server::IssuerServer,
+    server: privacypass::public_tokens::server::IssuerServer,
     token_request: privacypass::public_tokens::TokenRequest,
 ) -> privacypass::public_tokens::TokenResponse {
     server
@@ -37,23 +27,13 @@
 }
 
 async fn redeem_public_token<Nk: ArrayLength<u8>>(
-<<<<<<< HEAD
-    mut origin_key_store: public_memory_stores::OriginMemoryKeyStore,
-    mut nonce_store: public_memory_stores::MemoryNonceStore,
-=======
-    key_store: public_memory_stores::MemoryKeyStore,
+    origin_key_store: public_memory_stores::OriginMemoryKeyStore,
     nonce_store: public_memory_stores::MemoryNonceStore,
->>>>>>> ac5547d1
     token: privacypass::auth::authorize::Token<Nk>,
-    mut origin_server: privacypass::public_tokens::server::OriginServer,
+    origin_server: privacypass::public_tokens::server::OriginServer,
 ) {
-<<<<<<< HEAD
     origin_server
-        .redeem_token(&mut origin_key_store, &mut nonce_store, token)
-=======
-    server
-        .redeem_token(&key_store, &nonce_store, token)
->>>>>>> ac5547d1
+        .redeem_token(&origin_key_store, &nonce_store, token)
         .await
         .unwrap();
 }
@@ -75,13 +55,9 @@
     c.bench_function("PUBLIC CLIENT: Issue token request", move |b| {
         b.iter_with_setup(
             || {
-<<<<<<< HEAD
-                let mut key_store = public_memory_stores::IssuerMemoryKeyStore::default();
-                let mut server = privacypass::public_tokens::server::IssuerServer::new();
-=======
-                let key_store = public_memory_stores::MemoryKeyStore::default();
-                let mut server = privacypass::public_tokens::server::Server::new();
->>>>>>> ac5547d1
+                let key_store = public_memory_stores::IssuerMemoryKeyStore::default();
+                let server = privacypass::public_tokens::server::IssuerServer::new();
+
                 let rt = Runtime::new().unwrap();
                 let key_pair =
                     rt.block_on(async { server.create_keypair(&key_store).await.unwrap() });
@@ -104,13 +80,9 @@
     c.bench_function("PUBLIC SERVER: Issue token response", move |b| {
         b.to_async(FuturesExecutor).iter_with_setup(
             || {
-<<<<<<< HEAD
-                let mut key_store = public_memory_stores::IssuerMemoryKeyStore::default();
-                let mut server = privacypass::public_tokens::server::IssuerServer::new();
-=======
-                let key_store = public_memory_stores::MemoryKeyStore::default();
-                let mut server = privacypass::public_tokens::server::Server::new();
->>>>>>> ac5547d1
+                let key_store = public_memory_stores::IssuerMemoryKeyStore::default();
+                let server = privacypass::public_tokens::server::IssuerServer::new();
+
                 let rt = Runtime::new().unwrap();
                 let key_pair =
                     rt.block_on(async { server.create_keypair(&key_store).await.unwrap() });
@@ -134,13 +106,9 @@
     c.bench_function("PUBLIC CLIENT: Issue token", move |b| {
         b.iter_with_setup(
             || {
-<<<<<<< HEAD
-                let mut key_store = public_memory_stores::IssuerMemoryKeyStore::default();
-                let mut server = privacypass::public_tokens::server::IssuerServer::new();
-=======
-                let key_store = public_memory_stores::MemoryKeyStore::default();
-                let mut server = privacypass::public_tokens::server::Server::new();
->>>>>>> ac5547d1
+                let key_store = public_memory_stores::IssuerMemoryKeyStore::default();
+                let server = privacypass::public_tokens::server::IssuerServer::new();
+
                 let rt = Runtime::new().unwrap();
                 let key_pair =
                     rt.block_on(async { server.create_keypair(&key_store).await.unwrap() });
@@ -170,31 +138,23 @@
     c.bench_function("PUBLIC SERVER: Redeem token", move |b| {
         b.to_async(FuturesExecutor).iter_with_setup(
             || {
-<<<<<<< HEAD
-                let mut issuer_key_store = public_memory_stores::IssuerMemoryKeyStore::default();
-                let mut origin_key_store = public_memory_stores::OriginMemoryKeyStore::default();
-=======
-                let key_store = public_memory_stores::MemoryKeyStore::default();
->>>>>>> ac5547d1
+                let issuer_key_store = public_memory_stores::IssuerMemoryKeyStore::default();
+                let origin_key_store = public_memory_stores::OriginMemoryKeyStore::default();
+
                 let nonce_store = public_memory_stores::MemoryNonceStore::default();
-                let mut issuer_server = privacypass::public_tokens::server::IssuerServer::new();
+                let issuer_server = privacypass::public_tokens::server::IssuerServer::new();
                 let origin_server = privacypass::public_tokens::server::OriginServer::new();
                 let rt = Runtime::new().unwrap();
-<<<<<<< HEAD
                 let key_pair = rt.block_on(async {
                     let key_pair = issuer_server
-                        .create_keypair(&mut issuer_key_store, 1)
+                        .create_keypair(&issuer_key_store)
                         .await
                         .unwrap();
                     origin_key_store.insert(1, key_pair.pk.clone()).await;
                     key_pair
                 });
-                let mut client = privacypass::public_tokens::client::Client::new(1, key_pair.pk);
-=======
-                let key_pair =
-                    rt.block_on(async { server.create_keypair(&key_store).await.unwrap() });
                 let mut client = privacypass::public_tokens::client::Client::new(key_pair.pk);
->>>>>>> ac5547d1
+
                 let challenge = TokenChallenge::new(
                     TokenType::Public,
                     "example.com",
@@ -208,13 +168,8 @@
                         .await
                         .unwrap()
                 });
-<<<<<<< HEAD
-                let token = client.issue_token(token_response, token_state).unwrap();
+                let token = client.issue_token(token_response, &token_state).unwrap();
                 (origin_key_store, nonce_store, token, origin_server)
-=======
-                let token = client.issue_token(token_response, &token_state).unwrap();
-                (key_store, nonce_store, token, server)
->>>>>>> ac5547d1
             },
             |(origin_key_store, nonce_store, token, origin_server)| {
                 redeem_public_token(origin_key_store, nonce_store, token, origin_server)
