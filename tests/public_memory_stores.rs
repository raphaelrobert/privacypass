--- conflicted
+++ resolved
@@ -2,13 +2,8 @@
 use tokio::sync::Mutex;
 
 use async_trait::async_trait;
-<<<<<<< HEAD
 use blind_rsa_signatures::{KeyPair, PublicKey};
-use privacypass::{public_tokens::server::*, KeyId, Nonce, NonceStore};
-=======
-use blind_rsa_signatures::KeyPair;
 use privacypass::{public_tokens::server::*, Nonce, NonceStore, TokenKeyId};
->>>>>>> ac5547d1
 
 #[derive(Default)]
 pub struct MemoryNonceStore {
@@ -29,23 +24,13 @@
 }
 
 #[derive(Default)]
-<<<<<<< HEAD
 pub struct IssuerMemoryKeyStore {
-    keys: Mutex<HashMap<KeyId, KeyPair>>,
+    keys: Mutex<HashMap<TokenKeyId, KeyPair>>,
 }
 
 #[async_trait]
 impl IssuerKeyStore for IssuerMemoryKeyStore {
-    async fn insert(&mut self, key_id: KeyId, key_pair: KeyPair) {
-=======
-pub struct MemoryKeyStore {
-    keys: Mutex<HashMap<TokenKeyId, KeyPair>>,
-}
-
-#[async_trait]
-impl KeyStore for MemoryKeyStore {
     async fn insert(&self, token_key_id: TokenKeyId, key_pair: KeyPair) {
->>>>>>> ac5547d1
         let mut keys = self.keys.lock().await;
         keys.insert(token_key_id, key_pair);
     }
@@ -57,17 +42,17 @@
 
 #[derive(Default)]
 pub struct OriginMemoryKeyStore {
-    keys: Mutex<HashMap<KeyId, PublicKey>>,
+    keys: Mutex<HashMap<TokenKeyId, PublicKey>>,
 }
 
 #[async_trait]
 impl OriginKeyStore for OriginMemoryKeyStore {
-    async fn insert(&mut self, key_id: KeyId, public_key: PublicKey) {
+    async fn insert(&self, token_key_id: TokenKeyId, public_key: PublicKey) {
         let mut keys = self.keys.lock().await;
-        keys.insert(key_id, public_key);
+        keys.insert(token_key_id, public_key);
     }
 
-    async fn get(&self, key_id: &KeyId) -> Option<PublicKey> {
-        self.keys.lock().await.get(key_id).cloned()
+    async fn get(&self, token_key_id: &TokenKeyId) -> Option<PublicKey> {
+        self.keys.lock().await.get(token_key_id).cloned()
     }
 }