//! Response implementation of the Privately Verifiable Token protocol.

use generic_array::GenericArray;
use log::warn;
use tls_codec::{Deserialize, Serialize, Size};
use typenum::Unsigned;
use voprf::*;

use crate::{
    auth::authorize::Token,
    common::{
        errors::{IssueTokenError, SerializationError},
        private::PrivateCipherSuite,
    },
};

use super::{PrivateToken, request::TokenState};

/// Token response as specified in the spec:
///
/// ```c
/// struct {
///     uint8_t evaluate_msg[Ne];
///     uint8_t evaluate_proof[Ns+Ns];
///  } TokenResponse;
/// ```
#[derive(Debug, Clone, PartialEq)]
pub struct TokenResponse<CS: PrivateCipherSuite> {
    pub(crate) _marker: std::marker::PhantomData<CS>,
    pub(crate) evaluate_msg: Vec<u8>,
    pub(crate) evaluate_proof: Vec<u8>,
}

impl<CS: PrivateCipherSuite> TokenResponse<CS> {
    /// Create a new `TokenResponse` from a byte slice.
    ///
    /// # Errors
    /// Returns `SerializationError::InvalidData` if the byte slice is not valid.
    pub fn try_from_bytes(mut bytes: &[u8]) -> Result<Self, SerializationError> {
        Self::tls_deserialize(&mut bytes)
            .map_err(|source| SerializationError::InvalidData { source })
    }

    #[cfg(feature = "kat")]
    /// Returns the evaluated message
    #[must_use]
    pub fn evaluate_msg(&self) -> &[u8] {
        &self.evaluate_msg
    }
}

impl<CS: PrivateCipherSuite> Size for TokenResponse<CS> {
    fn tls_serialized_len(&self) -> usize {
        let len = <<CS::Group as Group>::ElemLen as Unsigned>::USIZE;
        let proof_len = <<CS::Group as Group>::ScalarLen as Unsigned>::USIZE;
        len + 2 * proof_len
    }
}

impl<CS: PrivateCipherSuite> Serialize for TokenResponse<CS> {
    fn tls_serialize<W: std::io::Write>(
        &self,
        writer: &mut W,
    ) -> std::result::Result<usize, tls_codec::Error> {
        writer.write_all(&self.evaluate_msg)?;
        writer.write_all(&self.evaluate_proof)?;
        Ok(self.evaluate_msg.len() + self.evaluate_proof.len())
    }
}

impl<CS: PrivateCipherSuite> Deserialize for TokenResponse<CS> {
    fn tls_deserialize<R: std::io::Read>(
        bytes: &mut R,
    ) -> std::result::Result<Self, tls_codec::Error>
    where
        Self: Sized,
    {
        let mut evaluate_msg = vec![0u8; <<CS::Group as Group>::ElemLen as Unsigned>::USIZE];
        bytes.read_exact(&mut evaluate_msg)?;
        let mut evaluate_proof =
            vec![0u8; 2 * <<CS::Group as Group>::ScalarLen as Unsigned>::USIZE];
        bytes.read_exact(&mut evaluate_proof)?;
        Ok(TokenResponse {
            _marker: std::marker::PhantomData,
            evaluate_msg,
            evaluate_proof,
        })
    }
}

impl<CS: PrivateCipherSuite> TokenResponse<CS> {
    /// Issue a token.
    ///
    /// # Errors
    /// Returns an error if the response is invalid.
    pub fn issue_token(
        self,
        token_state: &TokenState<CS>,
    ) -> Result<PrivateToken<CS>, IssueTokenError> {
        let token_type = token_state.token_input.token_type;
        let evaluation_element = EvaluationElement::deserialize(&self.evaluate_msg)
<<<<<<< HEAD
            .inspect_err(|e| warn!(error:% = e; "Failed to deserialize evaluation element"))
            .map_err(|_| IssueTokenError::InvalidTokenResponse)?;
        let proof = Proof::deserialize(&self.evaluate_proof)
            .inspect_err(|e| warn!(error:% = e; "Failed to deserialize proof"))
            .map_err(|_| IssueTokenError::InvalidTokenResponse)?;
=======
            .map_err(|source| IssueTokenError::InvalidEvaluationElement { token_type, source })?;
        let proof = Proof::deserialize(&self.evaluate_proof)
            .map_err(|source| IssueTokenError::InvalidProof { token_type, source })?;
>>>>>>> 2696bf2e
        let token_input = token_state.token_input.serialize();
        // authenticator = client_context.Finalize(token_input, blind, evaluated_element, blinded_element, proof)
        let authenticator = token_state
            .client
            .finalize(
                &token_input,
                &evaluation_element,
                &proof,
                token_state.public_key,
            )
<<<<<<< HEAD
            .inspect_err(|e| warn!(error:% = e; "Failed to finalize token"))
            .map_err(|_| IssueTokenError::InvalidTokenResponse)?;
=======
            .map_err(|source| IssueTokenError::FinalizationFailed { token_type, source })?;
>>>>>>> 2696bf2e
        let authenticator = GenericArray::from_slice(authenticator.as_ref()).clone();

        Ok(Token::new(
            CS::token_type(),
            token_state.token_input.nonce,
            token_state.challenge_digest,
            token_state.token_input.token_key_id,
            authenticator,
        ))
    }
}<|MERGE_RESOLUTION|>--- conflicted
+++ resolved
@@ -99,17 +99,11 @@
     ) -> Result<PrivateToken<CS>, IssueTokenError> {
         let token_type = token_state.token_input.token_type;
         let evaluation_element = EvaluationElement::deserialize(&self.evaluate_msg)
-<<<<<<< HEAD
             .inspect_err(|e| warn!(error:% = e; "Failed to deserialize evaluation element"))
-            .map_err(|_| IssueTokenError::InvalidTokenResponse)?;
+            .map_err(|source| IssueTokenError::InvalidEvaluationElement { token_type, source })?;
         let proof = Proof::deserialize(&self.evaluate_proof)
             .inspect_err(|e| warn!(error:% = e; "Failed to deserialize proof"))
-            .map_err(|_| IssueTokenError::InvalidTokenResponse)?;
-=======
-            .map_err(|source| IssueTokenError::InvalidEvaluationElement { token_type, source })?;
-        let proof = Proof::deserialize(&self.evaluate_proof)
             .map_err(|source| IssueTokenError::InvalidProof { token_type, source })?;
->>>>>>> 2696bf2e
         let token_input = token_state.token_input.serialize();
         // authenticator = client_context.Finalize(token_input, blind, evaluated_element, blinded_element, proof)
         let authenticator = token_state
@@ -120,12 +114,8 @@
                 &proof,
                 token_state.public_key,
             )
-<<<<<<< HEAD
             .inspect_err(|e| warn!(error:% = e; "Failed to finalize token"))
-            .map_err(|_| IssueTokenError::InvalidTokenResponse)?;
-=======
             .map_err(|source| IssueTokenError::FinalizationFailed { token_type, source })?;
->>>>>>> 2696bf2e
         let authenticator = GenericArray::from_slice(authenticator.as_ref()).clone();
 
         Ok(Token::new(
