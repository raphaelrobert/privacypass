--- conflicted
+++ resolved
@@ -27,7 +27,8 @@
 
 impl<CS: PrivateCipherSuite> Server<CS> {
     fn server_from_seed(seed: &[u8], info: &[u8]) -> Result<VoprfServer<CS>, CreateKeypairError> {
-        VoprfServer::<CS>::new_from_seed(seed, info).map_err(|_| CreateKeypairError::SeedError)
+        VoprfServer::<CS>::new_from_seed(seed, info)
+            .map_err(|source| CreateKeypairError::SeedError { source })
     }
 
     /// Creates a new server.
@@ -54,22 +55,6 @@
             let truncated_token_key_id =
                 truncate_token_key_id(&public_key_to_token_key_id::<CS>(&public_key));
 
-<<<<<<< HEAD
-    /// Creates a new keypair and inserts it into the key store.
-    async fn create_keypair_internal<PKS: PrivateKeyStore<CS = CS>>(
-        &self,
-        key_store: &PKS,
-        seed: &[u8],
-        info: &[u8],
-    ) -> Result<PublicKey<CS>, CreateKeypairError> {
-        let server = VoprfServer::<CS>::new_from_seed(seed, info)
-            .map_err(|source| CreateKeypairError::SeedError { source })?;
-        let public_key = server.get_public_key();
-        let truncated_token_key_id =
-            truncate_token_key_id(&public_key_to_token_key_id::<CS>(&server.get_public_key()));
-        key_store.insert(truncated_token_key_id, server).await;
-        Ok(public_key)
-=======
             if key_store.get(&truncated_token_key_id).await.is_some() {
                 continue;
             }
@@ -79,7 +64,6 @@
             }
         }
         Err(CreateKeypairError::CollisionExhausted)
->>>>>>> c6be7b00
     }
 
     /// Creates a new keypair with explicit parameters and inserts it into the
