//! Server-side implementation of the Amortized Tokens protocol.

use generic_array::GenericArray;
use rand::{RngCore, rngs::OsRng};
use sha2::digest::OutputSizeUser;
use typenum::Unsigned;
use voprf::{BlindedElement, Group, Result, VoprfServer, VoprfServerBatchEvaluateFinishResult};

use crate::{
    COLLISION_AVOIDANCE_ATTEMPTS, NonceStore, TokenInput,
    common::{
        errors::{CreateKeypairError, IssueTokenResponseError, RedeemTokenError},
        private::{PrivateCipherSuite, PublicKey, public_key_to_token_key_id},
        store::PrivateKeyStore,
    },
    truncate_token_key_id,
};

use super::{AmortizedBatchTokenRequest, AmortizedBatchTokenResponse, AmortizedToken};

/// Server-side component of the batched token issuance protocol.
#[derive(Default, Debug)]
pub struct Server<CS: PrivateCipherSuite> {
    _marker: std::marker::PhantomData<CS>,
}

impl<CS: PrivateCipherSuite> Server<CS> {
    fn server_from_seed(seed: &[u8], info: &[u8]) -> Result<VoprfServer<CS>, CreateKeypairError>
    where
        <CS::Group as Group>::Scalar: Send + Sync,
        <CS::Group as Group>::Elem: Send + Sync,
    {
        VoprfServer::<CS>::new_from_seed(seed, info).map_err(|_| CreateKeypairError::SeedError)
    }

    /// Create a new server. The new server does not contain any key material.
    #[must_use]
    pub const fn new() -> Self {
        Self {
            _marker: std::marker::PhantomData,
        }
    }

    /// Creates a new keypair and inserts it into the key store.
    ///
    /// # Errors
    /// Returns an error if the seed is too long.
    pub async fn create_keypair<BKS: PrivateKeyStore<CS = CS>>(
        &self,
        key_store: &BKS,
    ) -> Result<PublicKey<CS>, CreateKeypairError>
    where
        <CS::Group as Group>::Scalar: Send + Sync,
        <CS::Group as Group>::Elem: Send + Sync,
    {
        for _ in 0..COLLISION_AVOIDANCE_ATTEMPTS {
            let mut seed = GenericArray::<_, <CS::Group as Group>::ScalarLen>::default();
            OsRng.fill_bytes(&mut seed);
            let server = Self::server_from_seed(&seed, b"PrivacyPass")?;
            let public_key = server.get_public_key();
            let truncated_token_key_id =
                truncate_token_key_id(&public_key_to_token_key_id::<CS>(&public_key));

            if key_store.get(&truncated_token_key_id).await.is_some() {
                continue;
            }

            if key_store.insert(truncated_token_key_id, server).await {
                return Ok(public_key);
            }
        }
        Err(CreateKeypairError::CollisionExhausted)
    }

    /// Creates a new keypair with explicit parameters and inserts it into the
    /// key store.
    #[cfg(feature = "kat")]
    pub async fn create_keypair_with_params<BKS: PrivateKeyStore<CS = CS>>(
        &self,
        key_store: &BKS,
        seed: &[u8],
        info: &[u8],
    ) -> Result<PublicKey<CS>, CreateKeypairError>
    where
        <CS::Group as Group>::Scalar: Send + Sync,
        <CS::Group as Group>::Elem: Send + Sync,
    {
<<<<<<< HEAD
        let server = VoprfServer::<CS>::new_from_seed(seed, info)
            .map_err(|source| CreateKeypairError::SeedError { source })?;
=======
        let server = Self::server_from_seed(seed, info)?;
>>>>>>> c6be7b00
        let public_key = server.get_public_key();
        let truncated_token_key_id =
            truncate_token_key_id(&public_key_to_token_key_id::<CS>(&server.get_public_key()));
        key_store.insert(truncated_token_key_id, server).await;
        Ok(public_key)
    }

    /// Issues a token response.
    ///
    /// # Errors
    /// Returns an error if the token request is invalid.
    pub async fn issue_token_response<BKS: PrivateKeyStore<CS = CS>>(
        &self,
        key_store: &BKS,
        token_request: AmortizedBatchTokenRequest<CS>,
    ) -> Result<AmortizedBatchTokenResponse<CS>, IssueTokenResponseError> {
        if token_request.token_type != CS::token_type() {
            return Err(IssueTokenResponseError::InvalidTokenType {
                expected: CS::token_type(),
                found: token_request.token_type,
            });
        }
        let server = key_store
            .get(&token_request.truncated_token_key_id)
            .await
            .ok_or(IssueTokenResponseError::KeyIdNotFound)?;

        let mut blinded_elements = Vec::new();
        for element in token_request.blinded_elements.iter() {
            let blinded_element = BlindedElement::<CS>::deserialize(&element.blinded_element)
                .map_err(|source| IssueTokenResponseError::InvalidBlindedMessage { source })?;
            blinded_elements.push(blinded_element);
        }

        let prepared_elements = server
            .batch_blind_evaluate_prepare(blinded_elements.iter())
            .collect::<Vec<_>>();
        let VoprfServerBatchEvaluateFinishResult { messages, proof } = server
            .batch_blind_evaluate_finish(&mut OsRng, blinded_elements.iter(), &prepared_elements)
            .map_err(|source| IssueTokenResponseError::BlindEvaluationFailed { source })?;

        let evaluated_elements = messages
            .map(|m| super::EvaluatedElement {
                _marker: std::marker::PhantomData,
                evaluated_element: m.serialize().to_vec(),
            })
            .collect();
        let evaluated_proof = proof.serialize().to_vec();

        Ok(AmortizedBatchTokenResponse {
            _marker: std::marker::PhantomData,
            evaluated_elements,
            evaluated_proof,
        })
    }

    /// Redeems a token.
    ///
    /// # Errors
    /// Returns an error if the token is invalid.
    pub async fn redeem_token<BKS: PrivateKeyStore, NS: NonceStore>(
        &self,
        key_store: &BKS,
        nonce_store: &NS,
        token: AmortizedToken<CS>,
    ) -> Result<(), RedeemTokenError> {
        let token_type = token.token_type();
        if token_type != CS::token_type() {
            return Err(RedeemTokenError::TokenTypeMismatch {
                expected: CS::token_type(),
                found: token_type,
            });
        }
        let auth_len = <<CS::Hash as OutputSizeUser>::OutputSize as Unsigned>::USIZE;
        let authenticator_len = token.authenticator().len();
        if authenticator_len != auth_len {
            return Err(RedeemTokenError::InvalidAuthenticatorLength {
                expected: auth_len,
                found: authenticator_len,
            });
        }
        if nonce_store.exists(&token.nonce()).await {
            return Err(RedeemTokenError::DoubleSpending);
        }
        let token_input = TokenInput {
            token_type,
            nonce: token.nonce(),
            challenge_digest: *token.challenge_digest(),
            token_key_id: *token.token_key_id(),
        };
        let server = key_store
            .get(&truncate_token_key_id(token.token_key_id()))
            .await
            .ok_or(RedeemTokenError::KeyIdNotFound)?;
        let token_authenticator = server
            .evaluate(&token_input.serialize())
            .map_err(|source| RedeemTokenError::AuthenticatorDerivationFailed {
                token_type,
                source,
            })?
            .to_vec();
        if token.authenticator() == token_authenticator {
            nonce_store.insert(token.nonce()).await;
            Ok(())
        } else {
            Err(RedeemTokenError::AuthenticatorMismatch { token_type })
        }
    }

    /// Sets a keypair with a given `private_key` into the key store.
    #[cfg(feature = "kat")]
    pub async fn set_key<BKS: PrivateKeyStore<CS = CS>>(
        &self,
        key_store: &BKS,
        private_key: &[u8],
    ) -> Result<PublicKey<CS>, CreateKeypairError>
    where
        <CS::Group as Group>::Scalar: Send + Sync,
        <CS::Group as Group>::Elem: Send + Sync,
    {
        let server = VoprfServer::<CS>::new_with_key(private_key)
            .map_err(|source| CreateKeypairError::SeedError { source })?;
        let public_key = server.get_public_key();
        let token_key_id = public_key_to_token_key_id::<CS>(&server.get_public_key());
        key_store
            .insert(truncate_token_key_id(&token_key_id), server)
            .await;
        Ok(public_key)
    }
}

#[cfg(test)]
mod tests {
    use crate::common::private::PrivateCipherSuite;
    use p384::NistP384;
    use voprf::{Group, Ristretto255};

    #[test]
    fn key_serialization() {
        // P384
        let pk = p384::NistP384::base_elem();
        key_serialization_cs::<NistP384>(pk);

        // Ristretto255
        let pk = Ristretto255::base_elem();
        key_serialization_cs::<Ristretto255>(pk);
    }

    #[cfg(test)]
    fn key_serialization_cs<CS: PrivateCipherSuite>(pk: <CS::Group as Group>::Elem)
    where
        <<CS as voprf::CipherSuite>::Group as voprf::Group>::Elem: std::cmp::PartialEq,
        <<CS as voprf::CipherSuite>::Group as voprf::Group>::Elem: std::fmt::Debug,
    {
        use crate::common::private::{deserialize_public_key, serialize_public_key};

        let bytes = serialize_public_key::<CS>(pk);
        let pk2 = deserialize_public_key::<CS>(&bytes).unwrap();
        assert_eq!(pk, pk2);
    }
}<|MERGE_RESOLUTION|>--- conflicted
+++ resolved
@@ -30,7 +30,8 @@
         <CS::Group as Group>::Scalar: Send + Sync,
         <CS::Group as Group>::Elem: Send + Sync,
     {
-        VoprfServer::<CS>::new_from_seed(seed, info).map_err(|_| CreateKeypairError::SeedError)
+        VoprfServer::<CS>::new_from_seed(seed, info)
+            .map_err(|source| CreateKeypairError::SeedError { source })
     }
 
     /// Create a new server. The new server does not contain any key material.
@@ -85,12 +86,7 @@
         <CS::Group as Group>::Scalar: Send + Sync,
         <CS::Group as Group>::Elem: Send + Sync,
     {
-<<<<<<< HEAD
-        let server = VoprfServer::<CS>::new_from_seed(seed, info)
-            .map_err(|source| CreateKeypairError::SeedError { source })?;
-=======
         let server = Self::server_from_seed(seed, info)?;
->>>>>>> c6be7b00
         let public_key = server.get_public_key();
         let truncated_token_key_id =
             truncate_token_key_id(&public_key_to_token_key_id::<CS>(&server.get_public_key()));
