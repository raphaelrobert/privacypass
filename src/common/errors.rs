--- conflicted
+++ resolved
@@ -24,7 +24,6 @@
 /// Errors that can occur when creating a keypair.
 #[derive(Error, Debug)]
 pub enum CreateKeypairError {
-<<<<<<< HEAD
     #[error("Seed is too long")]
     /// Error when the seed is too long.
     SeedError {
@@ -39,14 +38,9 @@
         #[source]
         source: BlindRsaError,
     },
-=======
-    #[error("Seed does not have the right length")]
-    /// Error when the seed does not have the right length
-    SeedError,
     #[error("Collision exhausted")]
     /// Error when collision attempts are exhausted
     CollisionExhausted,
->>>>>>> c6be7b00
 }
 
 /// Errors that can occur when issuing token requests.
@@ -245,8 +239,5 @@
     InvalidSignature {
         /// Token type that was being redeemed.
         token_type: TokenType,
-        /// Underlying RSA error that triggered the failure.
-        #[source]
-        source: BlindRsaError,
     },
 }